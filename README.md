<<<<<<< HEAD
# NAMCS-NHAMCS-data-extraction
------
Extract and process NAMCS and NHMCS patient case data.
  - # NAMCS
    The National Ambulatory Medical Care Survey (NAMCS) is a national survey designed to meet the need for objective, reliable information about the provision and use of ambulatory medical care services in the United States. Findings are based on a sample of visits to nonfederally employed office-based physicians who are primarily engaged in direct patient care.
  - # NHAMCS
    The National Hospital Ambulatory Medical Care Survey (NHAMCS) is designed to collect data on the utilization and provision of ambulatory care services in hospital emergency and outpatient departments, and in ambulatory surgery centers

# Code Structure
--------
>   namcs serves as base directory
  * data  - contains all public NAMCS data and dataset for all years
  * general
    - namcs_extractor.py - download and extract public NAMCS data
    -  namcs_converter.py - process and convert NAMCS data in human readable format
* helpers - various methods for manipulating dataset and it's details
* mappers
    - helpers - methods to translate raw data from dataset to human readable format
    - years - year wise NAMCS details like fields, their position in dataset, length etc.
* namcs - contains configurable parameters and constants
* scripts
    - controllers - provide common entry point for execution
    - validation - validation of dataset and parameters provided while invoking script controllers
* utils - contains useful decorators, context managers etc.

### Installation
-----
Currently supported python version 3.6.x,
To check python version
```sh
python --version
```
Ensure pip, setuptools, and wheel are up to date
```sh
python -m pip install --upgrade pip setuptools wheel
```
If you have local copy of this repo and want to install directly from it.
```sh
pip install ${PATH_FOR_NAMCS-NHAMCS-data-extraction_REPO}
```
Similarly you can execute setup file
```sh
python3 ${PATH_FOR_NAMCS-NHAMCS-data-extraction_REPO}/setup.py install
```
for example:
```sh
pip install /var/tmp/NAMCS-NHAMCS-data-extraction/
```
and
for example:
```sh
python3 /var/tmp/NAMCS-NHAMCS-data-extraction/setup.py install
```
You can also use pip directly for Installation.
```sh
pip install namcs
```
-----
### Usage
-----
```sh
>>> import namcs
>>> from namcs.scripts.controllers import NAMCSController
```
### Uninstall
-----
To uninstall you can use either
```sh
easy_install -m namcs
```
or
```sh
pip uninstall namcs
```
### TODO
-----
- Support for all years
    - supported years are 1973, 1975, 1976, 1977, 1978, 1979, 1980, 1981, 1985, 1989, 1990, 1992, 1993, 1994, 1995, 1996, 1997, 1998, 1999, 2000, 2001, 2002, 2003, 2004, 2005, 2006, 2007, 2008, 2009, 2010, 2011, 2012, 2013, 2014, 2015
 - Support for more fields
    - supported fields are
        - date_of_visit
        - date_of_birth
        - year_of_visit
        - year_of_birth
        - month_of_visit
        - month_of_birth
        - patient_age
        - gender
        - physician_diagnosis
 ---
License
----
To be discussed.
=======
# hdx-data-extraction-ahcd
Code to parse and clean the CDC's Ambulatory Health Care Data (AHCD) (NAMCS and NHAMCS): https://www.cdc.gov/nchs/ahcd/about_ahcd.htm
>>>>>>> df685e4c
<|MERGE_RESOLUTION|>--- conflicted
+++ resolved
@@ -1,7 +1,6 @@
-<<<<<<< HEAD
 # NAMCS-NHAMCS-data-extraction
 ------
-Extract and process NAMCS and NHMCS patient case data.
+Code to parse and clean the CDC's Ambulatory Health Care Data (AHCD) (NAMCS and NHAMCS): https://www.cdc.gov/nchs/ahcd/about_ahcd.htm.
   - # NAMCS
     The National Ambulatory Medical Care Survey (NAMCS) is a national survey designed to meet the need for objective, reliable information about the provision and use of ambulatory medical care services in the United States. Findings are based on a sample of visits to nonfederally employed office-based physicians who are primarily engaged in direct patient care.
   - # NHAMCS
@@ -91,8 +90,4 @@
  ---
 License
 ----
-To be discussed.
-=======
-# hdx-data-extraction-ahcd
-Code to parse and clean the CDC's Ambulatory Health Care Data (AHCD) (NAMCS and NHAMCS): https://www.cdc.gov/nchs/ahcd/about_ahcd.htm
->>>>>>> df685e4c
+To be discussed.